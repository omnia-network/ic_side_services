--- conflicted
+++ resolved
@@ -37,10 +37,11 @@
 
             if let Some(connection_id) = connection_id {
                 STATE.with(|state| {
-                    state
-                        .borrow_mut()
-                        .report_connection_failure(proxy_principal, connection_id, HttpFailureReason::ProxyError(e.clone()));
-                        
+                    state.borrow_mut().report_connection_failure(
+                        proxy_principal,
+                        connection_id,
+                        HttpFailureReason::ProxyError(e.clone()),
+                    );
                 });
             }
             Err(HttpOverWsError::InvalidHttpMessage(
@@ -81,32 +82,6 @@
             .map_err(|e| HttpOverWsError::InvalidHttpMessage(e))
     })?;
 
-<<<<<<< HEAD
-=======
-    // assign response to a previous request
-    HTTP_REQUESTS.with(|http_requests| -> Result<(), HttpOverWsError> {
-        let mut h = http_requests.borrow_mut();
-        let r = h
-            .get_mut(&request_id)
-            .ok_or(HttpOverWsError::InvalidHttpMessage(
-                HttpFailureReason::RequestIdNotFound,
-            ))?;
-        r.response = Some(response.clone());
-
-        // response has been received, clear the timer if it was set
-        if let Some(timer_id) = r.timer_id.take() {
-            ic_cdk_timers::clear_timer(timer_id);
-        }
-
-        // if a callback was set, execute it
-        if let Some(callback) = r.callback {
-            ic_cdk::spawn(async move { callback(request_id, response).await });
-        }
-
-        Ok(())
-    })?;
-
->>>>>>> 0b6f57b8
     log(&format!(
         "http_over_ws: completed HTTP connection {}",
         connection_id
@@ -122,7 +97,11 @@
     ws_send: fn(Principal, Vec<u8>) -> Result<(), String>,
 ) -> ExecuteHttpRequestResult {
     let (assigned_proxy_principal, connection_id) = STATE
-        .with(|state| state.borrow_mut().assign_connection(req.clone(), callback, timeout_ms))
+        .with(|state| {
+            state
+                .borrow_mut()
+                .assign_connection(req.clone(), callback, timeout_ms)
+        })
         .map_err(|e| HttpOverWsError::InvalidHttpMessage(e))?;
 
     ws_send(
@@ -135,15 +114,9 @@
 }
 
 pub fn get_http_connection(connection_id: HttpConnectionId) -> Option<HttpRequest> {
-    STATE.with(|state| {
-        state.borrow().get_http_connection(connection_id)
-    })
+    STATE.with(|state| state.borrow().get_http_connection(connection_id))
 }
 
 pub fn get_http_response(connection_id: HttpConnectionId) -> GetHttpResponseResult {
-    STATE.with(|state| {
-        state
-            .borrow()
-            .get_http_response(connection_id)
-    })
+    STATE.with(|state| state.borrow().get_http_response(connection_id))
 }