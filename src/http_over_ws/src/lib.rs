--- conflicted
+++ resolved
@@ -11,7 +11,7 @@
     api::management_canister::http_request::{
         HttpHeader as ApiHttpHeader, HttpResponse as ApiHttpResponse,
     },
-    trap
+    trap,
 };
 use ic_cdk_timers::TimerId;
 use logger::log;
@@ -236,15 +236,10 @@
                 HttpOverWsMessage::Error(
                     None,
                     String::from("Clients are not allowed to send HTTP requests"),
-<<<<<<< HEAD
                 )
                 .to_bytes(),
             )
             .unwrap();
-=======
-                ).to_bytes(),
-            ).unwrap();
->>>>>>> 131ae9f6
         }
         HttpOverWsMessage::HttpResponse(request_id, response) => {
             if let Err(e) = handle_http_response(client_principal, request_id, response) {
@@ -409,7 +404,8 @@
             ws_send(
                 assigned_client_principal,
                 HttpOverWsMessage::HttpRequest(request_id, http_request).to_bytes(),
-            ).unwrap();
+            )
+            .unwrap();
         }
         Err(e) => {
             trap(&e);
