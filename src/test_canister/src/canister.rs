--- conflicted
+++ resolved
@@ -8,11 +8,7 @@
 use url::Url;
 
 pub fn on_open(args: OnOpenCallbackArgs) {
-<<<<<<< HEAD
-    log(&format!("Client: {:?} connected", args.client_principal));
-=======
-    print(format!("WS client: {:?} connected", args.client_principal));
->>>>>>> c219e9ef
+    log(&format!("WS client: {:?} connected", args.client_principal));
 }
 
 pub fn on_message(args: OnMessageCallbackArgs) {
@@ -27,23 +23,26 @@
 }
 
 pub fn on_close(args: OnCloseCallbackArgs) {
-<<<<<<< HEAD
-    http_over_ws::on_close(args.client_principal);
-}
-
-#[update]
-fn execute_http_request(req: HttpRequest) -> u32 {
-=======
     if let Err(_) = http_over_ws::try_disconnect_http_proxy(args.client_principal) {
-        print(format!("WS client {:?} disconnected", args.client_principal));
+        log(&format!(
+            "WS client {:?} disconnected",
+            args.client_principal
+        ));
     } else {
-        print(format!("Proxy client {:?} disconnected", args.client_principal));
+        log(&format!(
+            "Proxy client {:?} disconnected",
+            args.client_principal
+        ));
     }
 }
 
 #[update]
-fn execute_http_request(url: String, method: HttpMethod, headers: Vec<HttpHeader>, body: Option<String>) -> Result<u32, HttpOverWsError> {
->>>>>>> c219e9ef
+fn execute_http_request(
+    url: String,
+    method: HttpMethod,
+    headers: Vec<HttpHeader>,
+    body: Option<String>,
+) -> Result<u32, HttpOverWsError> {
     http_over_ws::execute_http_request(
         Url::parse(&req.url).unwrap(),
         req.method,
